--- conflicted
+++ resolved
@@ -60,10 +60,6 @@
     visualize.draw2D(test_input_2, dc_result_2, "Divide and Conquer Result 2")
     visualize.draw2D(test_input_3, dc_result_3, "Divide and Conquer Result - Random Input")
 
-    # visualize.draw2D(test_input, quickhull_result, "Quickhull Result")
-    # visualize.draw2D(test_input, test_answer, "Hard-Coded Answer")
-
-<<<<<<< HEAD
     # Cube points
     # test_input_3d: NDFloatArray = np.array([[0.0, 0.0, 0.0],
     #                                         [0.0, 0.0, 2.0],
@@ -103,24 +99,4 @@
     # visualize.interact3d(test_input_3d, quickhull_result_3d, face_indices, face_points)
 
     # Use with stl data to get original mesh too
-    visualize.interact3d(test_input_3d, quickhull_result_3d, face_indices, face_points, stl_faces, stl_points)
-=======
-    test_input_3d: NDFloatArray = np.array([[0.0, 0.0, 0.0],
-                                            [0.0, 0.0, 2.0],
-                                            [2.0, 0.0, 0.0],
-                                            [2.0, 0.0, 2.0],
-                                            [2.0, 2.0, 0.0],
-                                            [2.0, 2.0, 2.0],
-                                            [0.0, 2.0, 0.0],
-                                            [0.0, 2.0, 2.0],
-                                            [1.0, 1.0, 1.0]],
-                                           dtype=np.float64)
-
-    # test_input_3d: NDFloatArray = gen_n_random_points_3d(10, 0, 100)
-
-    test_answer_3d: NDIntArray = np.array([[1], [1], [1], [1], [1], [1], [1], [1], [0]], dtype=np.int64)
-
-    # quickhull_result_3d: NDIntArray = quickhull.convexhull3d(test_input_3d)
-
-    # visualize.draw3D(test_input_3d, quickhull_result_3d, "3D Result")
->>>>>>> c48433c9
+    visualize.interact3d(test_input_3d, quickhull_result_3d, face_indices, face_points, stl_faces, stl_points)